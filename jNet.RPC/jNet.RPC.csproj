﻿<?xml version="1.0" encoding="utf-8"?>
<Project ToolsVersion="14.0" DefaultTargets="Build" xmlns="http://schemas.microsoft.com/developer/msbuild/2003">
  <Import Project="$(MSBuildExtensionsPath)\$(MSBuildToolsVersion)\Microsoft.Common.props" Condition="Exists('$(MSBuildExtensionsPath)\$(MSBuildToolsVersion)\Microsoft.Common.props')" />
  <PropertyGroup>
    <Configuration Condition=" '$(Configuration)' == '' ">Debug</Configuration>
    <Platform Condition=" '$(Platform)' == '' ">AnyCPU</Platform>
    <ProjectGuid>{15324B69-7D18-49F3-9141-B024079356E8}</ProjectGuid>
    <OutputType>Library</OutputType>
    <AppDesignerFolder>Properties</AppDesignerFolder>
    <RootNamespace>jNet.RPC</RootNamespace>
    <AssemblyName>jNet.RPC</AssemblyName>
    <TargetFrameworkVersion>v4.5</TargetFrameworkVersion>
    <FileAlignment>512</FileAlignment>
    <NuGetPackageImportStamp>
    </NuGetPackageImportStamp>
    <TargetFrameworkProfile />
  </PropertyGroup>
  <PropertyGroup Condition=" '$(Configuration)|$(Platform)' == 'Debug|AnyCPU' ">
    <DebugSymbols>true</DebugSymbols>
    <DebugType>full</DebugType>
    <Optimize>false</Optimize>
    <OutputPath>bin\Debug\</OutputPath>
    <DefineConstants>DEBUG;TRACE</DefineConstants>
    <ErrorReport>prompt</ErrorReport>
    <WarningLevel>4</WarningLevel>
    <CodeAnalysisRuleSet>ManagedMinimumRules.ruleset</CodeAnalysisRuleSet>
    <Prefer32Bit>false</Prefer32Bit>
  </PropertyGroup>
  <PropertyGroup Condition=" '$(Configuration)|$(Platform)' == 'Release|AnyCPU' ">
    <DebugType>pdbonly</DebugType>
    <Optimize>true</Optimize>
    <OutputPath>bin\Release\</OutputPath>
    <DefineConstants>TRACE</DefineConstants>
    <ErrorReport>prompt</ErrorReport>
    <WarningLevel>4</WarningLevel>
    <CodeAnalysisRuleSet>ManagedMinimumRules.ruleset</CodeAnalysisRuleSet>
    <Prefer32Bit>false</Prefer32Bit>
    <UseVSHostingProcess>false</UseVSHostingProcess>
    <DebugSymbols>true</DebugSymbols>
  </PropertyGroup>
  <ItemGroup>
    <Reference Include="Newtonsoft.Json, Version=12.0.0.0, Culture=neutral, PublicKeyToken=30ad4fe6b2a6aeed, processorArchitecture=MSIL">
      <HintPath>..\packages\Newtonsoft.Json.12.0.3\lib\net45\Newtonsoft.Json.dll</HintPath>
    </Reference>
    <Reference Include="NLog, Version=4.0.0.0, Culture=neutral, PublicKeyToken=5120e14c03d0593c, processorArchitecture=MSIL">
      <HintPath>..\packages\NLog.4.6.8\lib\net45\NLog.dll</HintPath>
    </Reference>
    <Reference Include="System" />
    <Reference Include="System.Configuration" />
    <Reference Include="System.Core" />
    <Reference Include="System.Drawing" />
    <Reference Include="System.IO.Compression" />
    <Reference Include="System.Runtime.Serialization" />
    <Reference Include="System.ServiceModel" />
    <Reference Include="System.Transactions" />
    <Reference Include="System.Xml.Linq" />
    <Reference Include="System.Data.DataSetExtensions" />
    <Reference Include="Microsoft.CSharp" />
    <Reference Include="System.Data" />
    <Reference Include="System.Xml" />
    <Reference Include="WindowsBase" />
  </ItemGroup>
  <ItemGroup>
    <Compile Include="BitmapJsonConverter.cs" />
    <Compile Include="Client\ClientReferenceResolver.cs" />
    <Compile Include="Client\MessageRequest.cs" />
    <Compile Include="Client\ProxyObjectBaseEventArgs.cs" />
<<<<<<< HEAD
    <Compile Include="Client\ClientSession.cs" />
=======
    <Compile Include="Client\ClientCommunicator.cs" />
    <Compile Include="Client\DefaultSerializationBinder.cs" />
    <Compile Include="DtoClassAttribute.cs" />
>>>>>>> 7053ae1e
    <Compile Include="DtoMemberAttribute.cs" />
    <Compile Include="IRemoteHostConfig.cs" />
    <Compile Include="PropertyChangedWithValueEventArgs.cs" />
    <Compile Include="SerializationContractResolver.cs" />
    <Compile Include="Server\DefaultSerializationBinder.cs" />
    <Compile Include="Server\IPrincipalProvider.cs" />
    <Compile Include="Server\PrincipalProvider.cs" />
    <Compile Include="Server\ServerReferenceResolver.cs" />
    <Compile Include="Client\ProxyObjectBase.cs" />
    <Compile Include="Client\RemoteClient.cs" />
    <Compile Include="IDto.cs" />
    <Compile Include="MethodParametersAlignment.cs" />
    <Compile Include="Properties\AssemblyInfo.cs" />
    <Compile Include="Server\ServerHost.cs" />
    <Compile Include="Server\ServerSession.cs" />
    <Compile Include="Server\ServerObjectBase.cs" />
    <Compile Include="SocketMessage.cs" />
    <Compile Include="SocketConnection.cs" />
    <Compile Include="WrappedEventArgs.cs" />
  </ItemGroup>
  <ItemGroup>
    <None Include="packages.config" />
  </ItemGroup>
  <Import Project="$(MSBuildToolsPath)\Microsoft.CSharp.targets" />
  <!-- To modify your build process, add your task inside one of the targets below and uncomment it. 
       Other similar extension points exist, see Microsoft.Common.targets.
  <Target Name="BeforeBuild">
  </Target>
  <Target Name="AfterBuild">
  </Target>
  -->
</Project><|MERGE_RESOLUTION|>--- conflicted
+++ resolved
@@ -61,25 +61,22 @@
     <Reference Include="WindowsBase" />
   </ItemGroup>
   <ItemGroup>
+    <Compile Include="ProxyNamespaceAttribute.cs" />
     <Compile Include="BitmapJsonConverter.cs" />
-    <Compile Include="Client\ClientReferenceResolver.cs" />
+    <Compile Include="Client\ReferenceResolver.cs" />
+    <Compile Include="Client\ClientSession.cs" />
     <Compile Include="Client\MessageRequest.cs" />
     <Compile Include="Client\ProxyObjectBaseEventArgs.cs" />
-<<<<<<< HEAD
-    <Compile Include="Client\ClientSession.cs" />
-=======
-    <Compile Include="Client\ClientCommunicator.cs" />
-    <Compile Include="Client\DefaultSerializationBinder.cs" />
-    <Compile Include="DtoClassAttribute.cs" />
->>>>>>> 7053ae1e
+    <Compile Include="Client\SerializationBinder.cs" />
+    <Compile Include="DtoTypeAttribute.cs" />
     <Compile Include="DtoMemberAttribute.cs" />
     <Compile Include="IRemoteHostConfig.cs" />
     <Compile Include="PropertyChangedWithValueEventArgs.cs" />
     <Compile Include="SerializationContractResolver.cs" />
-    <Compile Include="Server\DefaultSerializationBinder.cs" />
+    <Compile Include="Server\SerializationBinder.cs" />
     <Compile Include="Server\IPrincipalProvider.cs" />
     <Compile Include="Server\PrincipalProvider.cs" />
-    <Compile Include="Server\ServerReferenceResolver.cs" />
+    <Compile Include="Server\ReferenceResolver.cs" />
     <Compile Include="Client\ProxyObjectBase.cs" />
     <Compile Include="Client\RemoteClient.cs" />
     <Compile Include="IDto.cs" />
